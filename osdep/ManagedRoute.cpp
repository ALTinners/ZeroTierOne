--- conflicted
+++ resolved
@@ -48,22 +48,11 @@
 #include <arpa/inet.h>
 #ifndef ZT_SDK
 #include <net/route.h>
-<<<<<<< HEAD
-#ifdef __LINUX__
-#include <sys/ioctl.h>
-#include <asm/types.h>
-#include <linux/rtnetlink.h>
-#include <sys/socket.h>
-#include "../osdep/LinuxNetLink.hpp"
-#endif
-=======
 #endif
 #include <net/if.h>
->>>>>>> e01c0adf
 #ifdef __BSD__
 #include <net/if_dl.h>
 #include <sys/sysctl.h>
-#include <net/if.h>
 #endif
 #include <ifaddrs.h>
 #endif
@@ -293,126 +282,26 @@
 #ifdef __LINUX__ // ----------------------------------------------------------
 #define ZT_ROUTING_SUPPORT_FOUND 1
 
-static void _routeCmd(const char *op, const InetAddress &target, const InetAddress &via, const InetAddress &src, const char *localInterface) 
-{
-	char targetStr[64] = {0};
-	char viaStr[64] = {0};
-	InetAddress nmsk = target.netmask();
-	char nmskStr[64] = {0};
-	fprintf(stderr, "Received Route Cmd: %s target: %s via: %s netmask: %s localInterface: %s\n", op, target.toString(targetStr), via.toString(viaStr), nmsk.toString(nmskStr), localInterface);
-
-
-	if ((strcmp(op, "add") == 0 || strcmp(op, "replace") == 0)) {
-		LinuxNetLink::getInstance().addRoute(target, via, src, localInterface);
-	} else if ((strcmp(op, "remove") == 0 || strcmp(op, "del") == 0)) {
-		LinuxNetLink::getInstance().delRoute(target, via, src, localInterface);
-	}
-	return;
-
-	
-	int fd = socket(PF_INET, SOCK_DGRAM, IPPROTO_IP);;
-	struct rtentry route = {0};
-
-	if (target.ss_family == AF_INET) {
-		struct sockaddr_in *target_in = (struct sockaddr_in*)&target;
-		struct sockaddr_in *via_in = (struct sockaddr_in*)&via;
-		InetAddress netmask = target.netmask();
-		struct sockaddr_in *netmask_in = (struct sockaddr_in*)&netmask;
-
-		struct sockaddr_in *addr = NULL;
-
-		// set target
-		addr = (struct sockaddr_in *)&route.rt_dst;
-		addr->sin_family = AF_INET;
-		addr->sin_addr = target_in->sin_addr;
-
-		// set netmask
-		addr = (struct sockaddr_in *)&route.rt_genmask;
-		addr->sin_family = AF_INET;
-		addr->sin_addr = netmask_in->sin_addr;
-
-		route.rt_dev = const_cast<char*>(localInterface);
-
+static void _routeCmd(const char *op,const InetAddress &target,const InetAddress &via,const char *localInterface)
+{
+	long p = (long)fork();
+	if (p > 0) {
+		int exitcode = -1;
+		::waitpid(p,&exitcode,0);
+	} else if (p == 0) {
+		::close(STDOUT_FILENO);
+		::close(STDERR_FILENO);
+		char ipbuf[64],ipbuf2[64];
 		if (via) {
-			// set the gateway
-			addr = (struct sockaddr_in *)&route.rt_gateway;
-			addr->sin_family = AF_INET;
-			addr->sin_addr = via_in->sin_addr;
-
-			route.rt_flags = RTF_UP | RTF_GATEWAY;
+			::execl(ZT_LINUX_IP_COMMAND,ZT_LINUX_IP_COMMAND,(target.ss_family == AF_INET6) ? "-6" : "-4","route",op,target.toString(ipbuf),"via",via.toIpString(ipbuf2),(const char *)0);
+			::execl(ZT_LINUX_IP_COMMAND_2,ZT_LINUX_IP_COMMAND_2,(target.ss_family == AF_INET6) ? "-6" : "-4","route",op,target.toString(ipbuf),"via",via.toIpString(ipbuf2),(const char *)0);
 		} else if ((localInterface)&&(localInterface[0])) {
-			route.rt_flags = RTF_UP;//| RTF_HOST;
-		}
-	}
-	else if (target.ss_family == AF_INET6) 
-	{
-		struct sockaddr_in6 *addr = NULL;
-
-		// set target
-		addr = (struct sockaddr_in6 *)&route.rt_dst;
-		addr->sin6_family = AF_INET6;
-		memcpy(&addr->sin6_addr, &((struct sockaddr_in6*)&target)->sin6_addr, sizeof(struct in6_addr));
-
-		//set netmask
-		addr = (struct sockaddr_in6 *)&route.rt_genmask;
-		addr->sin6_family = AF_INET6;
-		InetAddress netmask = target.netmask();
-		memcpy(&addr->sin6_addr, &((struct sockaddr_in6*)&netmask)->sin6_addr, sizeof(struct in6_addr));
-
-		if (via) {
-			// set the gateway
-			addr = (struct sockaddr_in6*)&route.rt_gateway;
-			addr->sin6_family = AF_INET;
-			memcpy(&addr->sin6_addr, &((struct sockaddr_in6*)&via)->sin6_addr, sizeof(struct in6_addr));
-
-			route.rt_flags = RTF_UP | RTF_GATEWAY;
-		} else if ((localInterface)&&(localInterface[0])) {
-			route.rt_dev = const_cast<char*>(localInterface);
-			route.rt_flags = RTF_UP;
-		}
-	}
-
-	unsigned long ctl = -1;
-	if (strcmp(op, "add") == 0 || strcmp(op, "replace") == 0) {
-		ctl = SIOCADDRT;
-	} else if (strcmp(op, "remove") == 0 || strcmp(op, "del") == 0) {
-		ctl = SIOCDELRT;
-	} else {
-		close(fd);
-		return;
-	}
-
-	if ( ioctl(fd, ctl, &route)) {
-		fprintf(stderr, "Error adding route: %s\n", strerror(errno));
-		close(fd);
-		::exit(1);
-	}
-	close(fd);
-}
-
-// static void _routeCmd(const char *op,const InetAddress &target,const InetAddress &via,const char *localInterface)
-// {
-// 	// long p = (long)fork();
-// 	// if (p > 0) {
-// 	// 	int exitcode = -1;
-// 	// 	::waitpid(p,&exitcode,0);
-// 	// } else if (p == 0) {
-// 	// 	::close(STDOUT_FILENO);
-// 	// 	::close(STDERR_FILENO);
-// 		char ipbuf[64],ipbuf2[64];
-
-		
-
-// 		if (via) {
-// 			::execl(ZT_LINUX_IP_COMMAND,ZT_LINUX_IP_COMMAND,(target.ss_family == AF_INET6) ? "-6" : "-4","route",op,target.toString(ipbuf),"via",via.toIpString(ipbuf2),(const char *)0);
-// 			::execl(ZT_LINUX_IP_COMMAND_2,ZT_LINUX_IP_COMMAND_2,(target.ss_family == AF_INET6) ? "-6" : "-4","route",op,target.toString(ipbuf),"via",via.toIpString(ipbuf2),(const char *)0);
-// 		} else if ((localInterface)&&(localInterface[0])) {
-// 			::execl(ZT_LINUX_IP_COMMAND,ZT_LINUX_IP_COMMAND,(target.ss_family == AF_INET6) ? "-6" : "-4","route",op,target.toString(ipbuf),"dev",localInterface,(const char *)0);
-// 			::execl(ZT_LINUX_IP_COMMAND_2,ZT_LINUX_IP_COMMAND_2,(target.ss_family == AF_INET6) ? "-6" : "-4","route",op,target.toString(ipbuf),"dev",localInterface,(const char *)0);
-// 		}
-// 	// 	::_exit(-1);
-// 	// }
-// }
+			::execl(ZT_LINUX_IP_COMMAND,ZT_LINUX_IP_COMMAND,(target.ss_family == AF_INET6) ? "-6" : "-4","route",op,target.toString(ipbuf),"dev",localInterface,(const char *)0);
+			::execl(ZT_LINUX_IP_COMMAND_2,ZT_LINUX_IP_COMMAND_2,(target.ss_family == AF_INET6) ? "-6" : "-4","route",op,target.toString(ipbuf),"dev",localInterface,(const char *)0);
+		}
+		::_exit(-1);
+	}
+}
 
 #endif // __LINUX__ ----------------------------------------------------------
 
@@ -611,11 +500,11 @@
 
 	if (!_applied.count(leftt)) {
 		_applied[leftt] = false; // boolean unused
-		_routeCmd("replace",leftt,_via,_src,_device);
+		_routeCmd("replace",leftt,_via,(_via) ? (const char *)0 : _device);
 	}
 	if ((rightt)&&(!_applied.count(rightt))) {
 		_applied[rightt] = false; // boolean unused
-		_routeCmd("replace",rightt,_via,_src,_device);
+		_routeCmd("replace",rightt,_via,(_via) ? (const char *)0 : _device);
 	}
 
 #endif // __LINUX__ ----------------------------------------------------------
@@ -663,7 +552,7 @@
 #endif // __BSD__ ------------------------------------------------------------
 
 #ifdef __LINUX__ // ----------------------------------------------------------
-		_routeCmd("del",r->first,_via,_src,_device);
+		_routeCmd("del",r->first,_via,(_via) ? (const char *)0 : _device);
 #endif // __LINUX__ ----------------------------------------------------------
 
 #ifdef __WINDOWS__ // --------------------------------------------------------
